# Changelog
All notable changes to this project will be documented in this file.

The format is based on [Keep a Changelog](https://keepachangelog.com/en/1.0.0/),
and this project adheres to [Semantic Versioning](https://semver.org/spec/v2.0.0.html).

<<<<<<< HEAD
## [0.9.0-dev] - Unreleased
=======
## [0.8.0] - 2024-03-29
### Changed
- Configure cookie attribute based on protocol.
- Normalize triggers when comparing them for reconciliation to avoid useless reconciliations.

## [0.8.0-rc.1] - 2024-03-22
### Fixed
- Fix query limits on Astarte datastream interfaces, leading to parsing failures on some interfaces.
>>>>>>> 4e9c0c8a

## [0.8.0-rc.0] - 2024-03-21
### Added
- Add support for an instance of [Edgehog Device
  Forwarder](https://github.com/edgehog-device-manager/edgehog_device_forwarder). When configured,
  forwarding functionalities are enabled for devices that support forwarding connections to their
  internal services, allowing features such as remote terminal sessions
  ([#447](https://github.com/edgehog-device-manager/edgehog/pull/447)).

## [0.7.1] - 2024-02-01
### Added
- Add Admin API to [create](https://github.com/edgehog-device-manager/edgehog/pull/400) and
  to [delete](https://github.com/edgehog-device-manager/edgehog/pull/416) tenants.
- Add a reconciler that takes care of installing Astarte resources (interfaces and triggers) for a
  tenant ([#403](https://github.com/edgehog-device-manager/edgehog/pull/403)).
- BREAKING: Add mandatory `URL_HOST` env variable. It must point to the host where the Edgehog
  backend is exposed.

### Fixed
- Fix seeds not working when used outside docker.
- Fix seeds's default values not working correctly.

## [0.7.0] - 2023-10-06
### Fixed
- Don't crash the OTA campaign if a misconfigured device doesn't send its base image version.
- Correctly return stats even for OTA campaigns with no targets.
- Handle empty string when translating legacy OTAResponse messages.
- Deduplicate tags in list of existing device tags.

## [0.7.0-alpha.1] - 2023-09-12
### Added
- Expose OTA Campaigns stats.

### Fixed
- Fix DevicesTable component for devices without SystemModel.

### Changed
- Enhance the OTA Campaigns frontend, using the exposed stats.

## [0.7.0-alpha.0] - 2023-07-28
### Added
- Add support for device tags ([#191](https://github.com/edgehog-device-manager/edgehog/pull/191), [#212](https://github.com/edgehog-device-manager/edgehog/pull/212)).
- Add support for device custom attributes
  ([#205](https://github.com/edgehog-device-manager/edgehog/pull/205)).
- Add `MAX_UPLOAD_SIZE_BYTES` env variable to define the maximum dimension for uploads (particularly
  relevant for OTA updates). Defaults to 4 GB.
- Allow creating and managing groups based on selectors.
- Add support for device's `network_interfaces` ([#231](https://github.com/edgehog-device-manager/edgehog/pull/231), [#232](https://github.com/edgehog-device-manager/edgehog/pull/232)).
- Add support for base image collections ([#229](https://github.com/edgehog-device-manager/edgehog/pull/229), [#230](https://github.com/edgehog-device-manager/edgehog/pull/230)).
- Add support for base images ([#240](https://github.com/edgehog-device-manager/edgehog/pull/240), [#244](https://github.com/edgehog-device-manager/edgehog/pull/244)).
- Add support for update channels
  ([#243](https://github.com/edgehog-device-manager/edgehog/pull/243), [#245](https://github.com/edgehog-device-manager/edgehog/pull/245)).
- Add support for
  [`io.edgehog.devicemanager.OTAEvent`](https://github.com/edgehog-device-manager/edgehog-astarte-interfaces/pull/58).
- Add support for
  [`io.edgehog.devicemanager.OTARequest`
  v1.0](https://github.com/edgehog-device-manager/edgehog-astarte-interfaces/pull/57).
- Add OTA Campaigns execution support.

### Changed
- Handle Device part numbers for nonexistent system models.
- BREAKING: The `Description` field in the `SystemModel` object is now a `String` instead of a
  `LocalizedText`.

### Deprecated
- Support for `io.edgehog.devicemanager.OTAResponse` is deprecated and will be removed in future
  releases. Switch to `io.edgehog.devicemanager.OTAEvent` instead.
- Support for `io.edgehog.devicemanager.OTARequest` with major version `0` is deprecated and will be
  removed in future releases. Switch to `io.edgehog.devicemanager.OTARequest` major version `1`
  instead.

## [0.5.2] - 2022-06-22
### Added
- Expose Prometheus metrics and a /health API endpoint.

### Changed
- Start using logfmt as logging format.

### Fixed
- Use the tenant's default locale when managing translated descriptions if the user's locale is not
available.

## [0.5.1] - 2022-06-01
### Added
- Add `connected` field to wifi scan result and highlight the latest connected network
  ([#193](https://github.com/edgehog-device-manager/edgehog/pull/193)).

### Changed
- Change Geo IP provider from FreeGeoIP to IPBase
  ([#190](https://github.com/edgehog-device-manager/edgehog/pull/190)). This is a breaking change,
  make sure to update the `FREEGEOIP_API_KEY` env to `IPBASE_API_KEY`.

### Fixed
- Add a workaround to correctly parse Astarte datastreams even if AppEngine API shows them with a
  inconsistent format ([#194](https://github.com/edgehog-device-manager/edgehog/pull/194)).

## [0.5.0] - 2022-03-22
### Added
- Initial Edgehog release.<|MERGE_RESOLUTION|>--- conflicted
+++ resolved
@@ -4,9 +4,8 @@
 The format is based on [Keep a Changelog](https://keepachangelog.com/en/1.0.0/),
 and this project adheres to [Semantic Versioning](https://semver.org/spec/v2.0.0.html).
 
-<<<<<<< HEAD
 ## [0.9.0-dev] - Unreleased
-=======
+
 ## [0.8.0] - 2024-03-29
 ### Changed
 - Configure cookie attribute based on protocol.
@@ -15,7 +14,6 @@
 ## [0.8.0-rc.1] - 2024-03-22
 ### Fixed
 - Fix query limits on Astarte datastream interfaces, leading to parsing failures on some interfaces.
->>>>>>> 4e9c0c8a
 
 ## [0.8.0-rc.0] - 2024-03-21
 ### Added
