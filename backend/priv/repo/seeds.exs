#
# This file is part of Edgehog.
#
# Copyright 2021-2023 SECO Mind Srl
#
# Licensed under the Apache License, Version 2.0 (the "License");
# you may not use this file except in compliance with the License.
# You may obtain a copy of the License at
#
#    http://www.apache.org/licenses/LICENSE-2.0
#
# Unless required by applicable law or agreed to in writing, software
# distributed under the License is distributed on an "AS IS" BASIS,
# WITHOUT WARRANTIES OR CONDITIONS OF ANY KIND, either express or implied.
# See the License for the specific language governing permissions and
# limitations under the License.
#
# SPDX-License-Identifier: Apache-2.0
#

alias Edgehog.Astarte
alias Edgehog.Containers.Application
alias Edgehog.Containers.Container
alias Edgehog.Containers.ContainerNetwork
alias Edgehog.Containers.Deployment
alias Edgehog.Containers.Image
alias Edgehog.Containers.ImageCredentials
alias Edgehog.Containers.Network
alias Edgehog.Containers.Release
alias Edgehog.Containers.ReleaseContainers
alias Edgehog.Devices.Device
alias Edgehog.Tenants

require Logger

default_var =
  if File.exists?("../.env") do
    defaults = Envar.read("../.env")

    fn var ->
      # paths in the .env are relative to ../
      defaults
      |> Map.fetch!(var)
      |> String.replace_prefix("../", "../../")
      |> String.replace_prefix("./", "../")
    end
  else
    fn _var -> nil end
  end

# gives priority to system env vars
read_env_var = fn var ->
  default = default_var.(var)
  System.get_env(var, default)
end

file_names_from_env_vars = fn file_name_var, original_file_name_var ->
  file_name = read_env_var.(file_name_var)
  original_file_name = System.get_env(original_file_name_var, file_name)
  {file_name, original_file_name}
end

# original_file_name_var is used in docker to keep a reference to the original file.
read_file_from_env_var! = fn file_var, original_file_name_var ->
  {file_name, original_file_name} = file_names_from_env_vars.(file_var, original_file_name_var)

  file_name
  |> File.read()
  |> case do
    {:ok, content} ->
      content

    {:error, reason} ->
      raise ~s[#{file_var} (set to "#{original_file_name}"): #{:file.format_error(reason)}]
  end
end

read_key! = fn key_file_var, original_key_file_var, default_key_file_name ->
  {_, original_file_name} =
    file_names_from_env_vars.(key_file_var, original_key_file_var)

  key_content = read_file_from_env_var!.(key_file_var, original_key_file_var)

  # from_pem! + to_pem is used to remove indentation and comments
  default_key =
    :edgehog
    |> :code.priv_dir()
    |> to_string()
    |> Path.join("repo/seeds/keys/#{default_key_file_name}.pem")
    |> File.read!()
    |> X509.PrivateKey.from_pem!()
    |> X509.PrivateKey.to_pem()

  key =
    case X509.PrivateKey.from_pem(key_content) do
      {:ok, pk_binary} ->
        X509.PrivateKey.to_pem(pk_binary)

      {:error, _} ->
        raise ~s[#{key_file_var} (set to "#{original_file_name}"): not a valid private key]
    end

  status =
    case key do
      ^default_key -> :default
      _ -> :ok
    end

  {status, key}
end

cluster =
  Astarte.create_cluster!(%{
    name: "Test Cluster",
    base_api_url: read_env_var.("SEEDS_ASTARTE_BASE_API_URL")
  })

{status, private_key} =
  read_key!.("SEEDS_TENANT_PRIVATE_KEY_FILE", "SEEDS_TENANT_ORIGINAL_FILE", "tenant_private")

if status == :default do
  """
  Using default tenant private key. \
  Please be sure to avoid using this for production.
  """
  |> String.trim_trailing("\n")
  |> Logger.warning()
end

public_key =
  private_key
  |> X509.PrivateKey.from_pem!()
  |> X509.PublicKey.derive()
  |> X509.PublicKey.to_pem()

tenant =
  Tenants.create_tenant!(%{name: "ACME Inc", slug: "acme-inc", public_key: public_key})

{status, realm_pk} =
  read_key!.("SEEDS_REALM_PRIVATE_KEY_FILE", "SEEDS_REALM_ORIGINAL_FILE", "realm_private")

Astarte.create_realm!(
  %{cluster_id: cluster.id, name: read_env_var.("SEEDS_REALM"), private_key: realm_pk},
  tenant: tenant
)

if status == :default do
  """
  You are using the default realm private key. \
  This instance will not be able to connect to Astarte.
  """
  |> String.trim_trailing("\n")
  |> Logger.warning()
else
  Edgehog.Tenants.reconcile_tenant(tenant)
end

<<<<<<< HEAD
realm =
  Astarte.create_realm!(
    %{cluster_id: cluster.id, name: read_env_var.("SEEDS_REALM"), private_key: realm_pk},
    tenant: tenant
  )

# Feature Application Management

app_without_releases =
  Ash.create!(
    Application,
    %{
      name: "App without releases",
      description:
        "Lorem Ipsum is simply dummy text of the printing and typesetting industry. Lorem Ipsum has been the industry's standard dummy text ever since the 1500s, when an unknown printer took a galley of type and scrambled it to make a type specimen book. It has survived not only five centuries, but also the leap into electronic typesetting, remaining essentially unchanged. It was popularised in the 1960s with the release of Letraset sheets containing Lorem Ipsum passages, and more recently with desktop publishing software like Aldus PageMaker including versions of Lorem Ipsum."
    },
    tenant: tenant
  )

app_with_multiple_releases =
  Ash.create!(
    Application,
    %{
      name: "App with multiple releases",
      description:
        "Lorem Ipsum is simply dummy text of the printing and typesetting industry. Lorem Ipsum has been the industry's standard dummy text ever since the 1500s, when an unknown printer took a galley of type and scrambled it to make a type specimen book. It has survived not only five centuries, but also the leap into electronic typesetting, remaining essentially unchanged. It was popularised in the 1960s with the release of Letraset sheets containing Lorem Ipsum passages, and more recently with desktop publishing software like Aldus PageMaker including versions of Lorem Ipsum.",
      initial_release: %{
        version: "1.0.0",
        containers: []
      }
    },
    tenant: tenant
  )

Ash.create!(
  Release,
  %{
    application_id: app_with_multiple_releases.id,
    version: "1.0.1",
    containers: []
  },
  tenant: tenant
)

app_nginx =
  Ash.create!(
    Application,
    %{
      name: "Nginx",
      description:
        "Lorem Ipsum is simply dummy text of the printing and typesetting industry. Lorem Ipsum has been the industry's standard dummy text ever since the 1500s, when an unknown printer took a galley of type and scrambled it to make a type specimen book. It has survived not only five centuries, but also the leap into electronic typesetting, remaining essentially unchanged. It was popularised in the 1960s with the release of Letraset sheets containing Lorem Ipsum passages, and more recently with desktop publishing software like Aldus PageMaker including versions of Lorem Ipsum.",
      initial_release: %{
        version: "1.0.0",
        containers: [
          %{
            image: %{reference: "nginx:latest"},
            restart_policy: :unless_stopped,
            hostname: "",
            env: %{},
            privileged: false,
            network_mode: "bridge",
            port_bindings: []
          }
        ]
      }
    },
    tenant: tenant
  )

app_nginx_8080 =
  Ash.create!(
    Application,
    %{
      name: "Nginx bound on port 8080",
      description:
        "Lorem Ipsum is simply dummy text of the printing and typesetting industry. Lorem Ipsum has been the industry's standard dummy text ever since the 1500s, when an unknown printer took a galley of type and scrambled it to make a type specimen book. It has survived not only five centuries, but also the leap into electronic typesetting, remaining essentially unchanged. It was popularised in the 1960s with the release of Letraset sheets containing Lorem Ipsum passages, and more recently with desktop publishing software like Aldus PageMaker including versions of Lorem Ipsum.",
      initial_release: %{
        version: "1.0.0",
        containers: [
          %{
            image: %{reference: "nginx:latest"},
            restart_policy: :unless_stopped,
            hostname: "",
            env: %{},
            privileged: false,
            network_mode: "bridge",
            port_bindings: ["8080:80"]
          }
        ]
      }
    },
    tenant: tenant
  )

app_nginx_8081 =
  Ash.create!(
    Application,
    %{
      name: "Nginx bound on port 8081",
      description:
        "Lorem Ipsum is simply dummy text of the printing and typesetting industry. Lorem Ipsum has been the industry's standard dummy text ever since the 1500s, when an unknown printer took a galley of type and scrambled it to make a type specimen book. It has survived not only five centuries, but also the leap into electronic typesetting, remaining essentially unchanged. It was popularised in the 1960s with the release of Letraset sheets containing Lorem Ipsum passages, and more recently with desktop publishing software like Aldus PageMaker including versions of Lorem Ipsum.",
      initial_release: %{
        version: "1.0.0",
        containers: [
          %{
            image: %{reference: "nginx:latest"},
            restart_policy: :unless_stopped,
            hostname: "",
            env: %{},
            privileged: false,
            network_mode: "bridge",
            port_bindings: ["8081:80"]
          }
        ]
      }
    },
    tenant: tenant
  )

image_credentials =
  Ash.create!(
    ImageCredentials,
    %{label: "Credentials", username: "username", password: "password"},
    tenant: tenant
  )

app_with_credentials =
  Ash.create!(
    Application,
    %{
      name: "App with credentials",
      description:
        "Lorem Ipsum is simply dummy text of the printing and typesetting industry. Lorem Ipsum has been the industry's standard dummy text ever since the 1500s, when an unknown printer took a galley of type and scrambled it to make a type specimen book. It has survived not only five centuries, but also the leap into electronic typesetting, remaining essentially unchanged. It was popularised in the 1960s with the release of Letraset sheets containing Lorem Ipsum passages, and more recently with desktop publishing software like Aldus PageMaker including versions of Lorem Ipsum.",
      initial_release: %{
        version: "1.0.0",
        containers: [
          %{
            image: %{reference: "httpd:latest", image_credentials_id: image_credentials.id},
            restart_policy: :unless_stopped,
            hostname: "",
            env: %{},
            privileged: false,
            network_mode: "bridge",
            port_bindings: []
          }
        ]
      }
    },
    tenant: tenant
  )

# Create a device (Note: This is just for demonstration purposes, as the Device is not actually connected to Astarte)
device =
  Ash.create!(
    Device,
    %{
      device_id: "9El7OzYqRVmLs0CGMB1J8g",
      name: "Test Device",
      online: false,
      realm_id: realm.id
    },
    tenant: tenant
  )

[app_nginx_release] = Ash.load!(app_nginx, :releases).releases

# Create a deployment for the device with an empty application
_deployment =
  Ash.create!(
    Deployment,
    %{
      device_id: device.id,
      release_id: app_nginx_release.id
    },
    tenant: tenant
  )

=======
>>>>>>> fa032dc4
:ok<|MERGE_RESOLUTION|>--- conflicted
+++ resolved
@@ -139,10 +139,11 @@
 {status, realm_pk} =
   read_key!.("SEEDS_REALM_PRIVATE_KEY_FILE", "SEEDS_REALM_ORIGINAL_FILE", "realm_private")
 
-Astarte.create_realm!(
-  %{cluster_id: cluster.id, name: read_env_var.("SEEDS_REALM"), private_key: realm_pk},
-  tenant: tenant
-)
+realm =
+  Astarte.create_realm!(
+    %{cluster_id: cluster.id, name: read_env_var.("SEEDS_REALM"), private_key: realm_pk},
+    tenant: tenant
+  )
 
 if status == :default do
   """
@@ -154,13 +155,6 @@
 else
   Edgehog.Tenants.reconcile_tenant(tenant)
 end
-
-<<<<<<< HEAD
-realm =
-  Astarte.create_realm!(
-    %{cluster_id: cluster.id, name: read_env_var.("SEEDS_REALM"), private_key: realm_pk},
-    tenant: tenant
-  )
 
 # Feature Application Management
 
@@ -333,6 +327,4 @@
     tenant: tenant
   )
 
-=======
->>>>>>> fa032dc4
 :ok