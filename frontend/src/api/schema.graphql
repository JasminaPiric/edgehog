--- conflicted
+++ resolved
@@ -1641,7 +1641,6 @@
   ilike: String
 }
 
-<<<<<<< HEAD
 input ApplicationFilterId {
   isNil: Boolean
   eq: ID
@@ -1651,21 +1650,6 @@
   greaterThan: ID
   lessThanOrEqual: ID
   greaterThanOrEqual: ID
-=======
-"A relay node"
-interface Node {
-  "A unique identifier"
-  id: ID!
-}
-
-enum SortOrder {
-  DESC
-  DESC_NULLS_FIRST
-  DESC_NULLS_LAST
-  ASC
-  ASC_NULLS_FIRST
-  ASC_NULLS_LAST
->>>>>>> 4c8d2e18
 }
 
 input ApplicationFilterInput {
@@ -3674,7 +3658,6 @@
     filter: SystemModelFilterInput
   ): [SystemModel!]!
 
-<<<<<<< HEAD
   "Returns all the available applications."
   applications(
     "How to sort the records in the response"
@@ -3726,8 +3709,6 @@
   "Returns the desired release."
   release("The id of the record" id: ID!): Release
 
-=======
->>>>>>> 4c8d2e18
   "Retrieves a Node from its global id"
   node("The Node unique identifier" id: ID!): Node!
 
