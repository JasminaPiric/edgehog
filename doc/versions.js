var versionNodes = [
  {
<<<<<<< HEAD
    version: "v0.9.0-dev",
    url: "https://docs.edgehog.io/snapshot"
  },
  {
    version: "v0.8.0-rc.0",
=======
    version: "v0.8.0",
>>>>>>> 4e9c0c8a
    url: "https://docs.edgehog.io/0.8"
  },
  {
    version: "v0.7.1",
    url: "https://docs.edgehog.io/0.7"
  }
]<|MERGE_RESOLUTION|>--- conflicted
+++ resolved
@@ -1,14 +1,10 @@
 var versionNodes = [
   {
-<<<<<<< HEAD
     version: "v0.9.0-dev",
     url: "https://docs.edgehog.io/snapshot"
   },
   {
-    version: "v0.8.0-rc.0",
-=======
     version: "v0.8.0",
->>>>>>> 4e9c0c8a
     url: "https://docs.edgehog.io/0.8"
   },
   {
