--- conflicted
+++ resolved
@@ -388,7 +388,6 @@
           value: <EDGEHOG-FORWARDER-PORT>
         - name: EDGEHOG_FORWARDER_SECURE_SESSIONS
           value: <EDGEHOG-FORWARDER-SECURE-SESSIONS>
-<<<<<<< HEAD
 
         # If you're using Azure instead, use the following configuration instead of the S3
         # configuration above
@@ -412,15 +411,12 @@
         # - name: AZURE_BLOB_ENDPOINT
         #   value: <AZURE_BLOB_ENDPOINT>
 
-
-=======
         - name: ADMIN_JWT_PUBLIC_KEY_PATH
           value: /keys/admin_public.pem
         volumeMounts:
         - name: admin-public-key
           mountPath: /keys
           readOnly: true
->>>>>>> b5b6211c
         image: edgehogdevicemanager/edgehog-backend:0.9.2
         imagePullPolicy: Always
         name: edgehog-backend
